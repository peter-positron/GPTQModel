--- conflicted
+++ resolved
@@ -130,12 +130,6 @@
 from .definitions.telechat2 import TeleChat2GPTQ
 from .definitions.xverse import XverseGPTQ  # noqa: E402
 from .definitions.yi import YiGPTQ  # noqa: E402
-<<<<<<< HEAD
-from .definitions.falcon_h1 import FalconH1GPTQ  # noqa: E402
-from .definitions.pangu_alpha import PanguAlphaGPTQ  # noqa: E402
-# Removed beta model: from .definitions.dual_stream_roformer import DualStreamRoFormerGPTQ  # noqa: E402
-=======
->>>>>>> c4d7c778
 
 # make quants and inference more determinisitc
 torch.manual_seed(787)
@@ -214,11 +208,7 @@
     "gpt_pangu": PanguAlphaGPTQ,
     "ernie4_5": ERNIE4_5GPTQ,
     "ernie4_5_moe": ERNIE4_5_MOEGPTQ,
-<<<<<<< HEAD
-    # Removed beta model: "dual_stream_roformer": DualStreamRoFormerGPTQ,
-=======
     "seed_oss": SeedOSSGPTQ,
->>>>>>> c4d7c778
 }
 
 SUPPORTED_MODELS = list(MODEL_MAP.keys())
