--- conflicted
+++ resolved
@@ -117,14 +117,10 @@
                     example[k] = move_to(v, data_device)
 
             try:
-<<<<<<< HEAD
-                self.gptq_model(**example)
-=======
                 if str(type(layers[0])) == "<class 'transformers.models.qwen2_5_omni.modeling_qwen2_5_omni.Qwen2_5OmniDecoderLayer'>":
                     self.gptq_model.model.generate(**example, return_audio=False)
                 else:
                     self.gptq_model.model(**example, use_cache=use_cache)
->>>>>>> c4d7c778
             except ValueError:
                 pass
         self.gptq_model.pre_quantize_generate_hook_end()
