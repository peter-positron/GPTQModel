--- conflicted
+++ resolved
@@ -7,11 +7,7 @@
 CPU = device("cpu")
 CUDA_0 = device("cuda:0")
 
-<<<<<<< HEAD
-SUPPORTED_MODELS = ["bloom", "gptj", "gpt2", "gpt_neox", "opt", "moss", "gpt_bigcode"]
-=======
-SUPPORTED_MODELS = ["bloom", "gptj", "gpt2", "gpt_neox", "opt", "moss", "codegen"]
->>>>>>> 358ff80d
+SUPPORTED_MODELS = ["bloom", "gptj", "gpt2", "gpt_neox", "opt", "moss", "gpt_bigcode", "codegen"]
 if compare_transformers_version("v4.28.0", op="ge"):
     SUPPORTED_MODELS.append("llama")
 
