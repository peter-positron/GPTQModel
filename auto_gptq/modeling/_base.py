--- conflicted
+++ resolved
@@ -13,13 +13,9 @@
 from accelerate.hooks import remove_hook_from_module
 from safetensors.torch import save_file as safe_save
 from transformers import AutoConfig, AutoModelForCausalLM, PreTrainedModel
-<<<<<<< HEAD
 from transformers.utils.hub import PushToHubMixin, cached_file, create_repo, create_commit, CommitOperationAdd
-=======
 from transformers.utils.generic import ContextManagers
 from transformers.modeling_utils import no_init_weights
-from transformers.utils.hub import PushToHubMixin
->>>>>>> 18c7ce58
 
 from ._const import *
 from ._utils import *
@@ -599,13 +595,9 @@
     @classmethod
     def from_quantized(
         cls,
-<<<<<<< HEAD
+
         model_name_or_path: str,
-        device_map: Optional[str] = None,
-=======
-        save_dir: str,
         device_map: Optional[Union[str, Dict[str, Union[int, str]]]] = None,
->>>>>>> 18c7ce58
         max_memory: Optional[dict] = None,
         device: Optional[Union[str, int]] = None,
         low_cpu_mem_usage: bool = False,
@@ -621,8 +613,7 @@
         **kwargs
     ):
         """load quantized model from local disk"""
-<<<<<<< HEAD
-        
+       
         # Parameters related to loading from Hugging Face Hub
         cache_dir = kwargs.pop("cache_dir", None)
         force_download = kwargs.pop("force_download", False)
@@ -634,16 +625,13 @@
         subfolder = kwargs.pop("subfolder", "")
         commit_hash = kwargs.pop("_commit_hash", None)
 
-        # prepare configs and file names
-        config = AutoConfig.from_pretrained(model_name_or_path, trust_remote_code=trust_remote_code)
-=======
         if use_triton and not TRITON_AVAILABLE:
             logger.warning("triton is not installed, reset use_triton to False")
             use_triton = False
 
         # == step1: prepare configs and file names == #
         config = AutoConfig.from_pretrained(save_dir, trust_remote_code=trust_remote_code)
->>>>>>> 18c7ce58
+
         if config.model_type not in SUPPORTED_MODELS:
             raise TypeError(f"{config.model_type} isn't supported yet.")
 
